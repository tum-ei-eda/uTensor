#ifndef UTENSOR_MATRIX_OPS
#define UTENSOR_MATRIX_OPS

#include <cmath>
#include <cstdlib>
#include <limits>
#include "quantization_utils.hpp"
#include "tensor.hpp"

// tensorflow/tensorflow/core/kernels/reference_gemm.h

template <class T1, class T2, class T3>
void ReferenceGemmuImpl(bool transpose_a, bool transpose_b, bool transpose_c,
                        size_t m, size_t n, size_t k, S_TENSOR a,
                        int32_t offset_a, size_t lda, S_TENSOR b, int offset_b,
                        size_t ldb, S_TENSOR c, int shift_c, int offset_c,
                        int mult_c, size_t ldc) {
  int a_i_stride = lda;
  int a_l_stride = 1;
  if (transpose_a) {
    a_i_stride = 1;
    a_l_stride = lda;
  }

  int b_j_stride = 1;
  int b_l_stride = ldb;
  if (transpose_b) {
    b_j_stride = ldb;
    b_l_stride = 1;
  }

  int c_i_stride = ldc;
  int c_j_stride = 1;
  if (transpose_c) {
    c_i_stride = 1;
    c_j_stride = ldc;
  }

  const int32_t highest = static_cast<int32_t>(std::numeric_limits<T3>::max());
  const int32_t lowest = static_cast<int32_t>(std::numeric_limits<T3>::min());
  const int32_t rounding = (shift_c < 1) ? 0 : (1 << (shift_c - 1));

  size_t i, j, l;
  for (j = 0; j < n; j++) {
    for (i = 0; i < m; i++) {
      int32_t total = 0;
      for (l = 0; l < k; l++) {
        const size_t a_index = ((i * a_i_stride) + (l * a_l_stride));
        const T1* a_data = a->read<T1>(a_index, 1);
        const int32_t a_value = static_cast<int32_t>(a_data[0]) - offset_a;
        const size_t b_index = ((j * b_j_stride) + (l * b_l_stride));
        const T2* b_data = b->read<T2>(b_index, 1);
        const int32_t b_value = static_cast<int32_t>(b_data[0]) - offset_b;
        total += (a_value * b_value);
      }
      const size_t c_index = ((i * c_i_stride) + (j * c_j_stride));
      T3* c_data = c->write<T3>(c_index, 1);
      int32_t output = ((((total + offset_c) * mult_c) + rounding) >> shift_c);
      if (output > highest) {
        output = highest;
      }

      if (output < lowest) {
        output = lowest;
      }
      c_data[0] = static_cast<T3>(output);
    }
  }
}

template <class T>
float FloatForOneQuantizedLevel(
    float range_min,
    float
        range_max)  // NT: information loss if float_for_one_quantized_level < 1
{
  const int64_t highest = static_cast<int64_t>(std::numeric_limits<T>::max());
  const int64_t lowest = static_cast<int64_t>(std::numeric_limits<T>::lowest());
  const float float_for_one_quantized_level =
      (range_max - range_min) / (highest - lowest);
  return float_for_one_quantized_level;
}

template <class T1, class T2, class T3>
void QuantizationRangeForMultiplication(float min_a, float max_a, float min_b,
                                        float max_b, float* min_c,
                                        float* max_c) {
  const float a_float_for_one_quant_level =
      FloatForOneQuantizedLevel<T1>(min_a, max_a);
  const float b_float_for_one_quant_level =
      FloatForOneQuantizedLevel<T2>(min_b, max_b);

  const int64_t c_highest =
      static_cast<int64_t>(std::numeric_limits<T3>::max());
  const int64_t c_lowest =
      static_cast<int64_t>(std::numeric_limits<T3>::lowest());
  const float c_float_for_one_quant_level =
      a_float_for_one_quant_level * b_float_for_one_quant_level;

  *min_c = c_float_for_one_quant_level * c_lowest;  // NT: this resulting in
                                                    // taking only the necessary
                                                    // quantize range
  *max_c = c_float_for_one_quant_level * c_highest;
}

template <class T1, class T2, class Toutput>
void QuantizedMatMul(Tensor* A, Tensor* B, Tensor** C,
                     Tensor* mina, Tensor* minb, Tensor* maxa,
                     Tensor* maxb, Tensor* outmin,
                     Tensor* outmax, bool transpose_a = false,
                     bool transpose_b = false) {
  const float min_a = *(mina->read<float>(0, 0));
  const float max_a = *(maxa->read<float>(0, 0));
  const float min_b = *(minb->read<float>(0, 0));
  const float max_b = *(maxb->read<float>(0, 0));

  //auto tensor allocation
  Shape c_shape;
  c_shape.push_back((A->getShape())[0]);
  c_shape.push_back((B->getShape())[1]);
  tensorChkAlloc<Toutput>(C, c_shape);

  const int32_t offset_a = FloatToQuantizedUnclamped<T1>(
      0.0f, min_a, max_a);  // NT: what 0 quantized to; depends on
                            // Eigen::NumTraits<T>::lowest()
  const int32_t offset_b = FloatToQuantizedUnclamped<T2>(0.0f, min_b, max_b);
  const int32_t offset_c = 0;
  const int32_t mult_c = 1;
  const int32_t shift_c = 0;

  int first = transpose_a ? 0 : 1;
  int second = transpose_b ? 1 : 0;

  int a_dim_remaining = 1 - first;
  int b_dim_remaining = 1 - second;

  const T1* A_Data = A->read<T1>(0, 0);
  const T2* B_Data = B->read<T2>(0, 0);
  Toutput* C_Data = (*C)->write<Toutput>(0, 0);

  const bool transpose_c = false;
  const size_t m = A->getShape()[a_dim_remaining];
  const size_t n = B->getShape()[b_dim_remaining];
  const size_t k = A->getShape()[first];
  const size_t lda = A->getShape()[1];
  const size_t ldb = B->getShape()[1];
  const size_t ldc = n;

  ReferenceGemmuImpl<T1, T2, Toutput>(
      transpose_a, transpose_b, transpose_c, m, n, k, A_Data, offset_a, lda,
      B_Data, offset_b, ldb, C_Data, shift_c, offset_c, mult_c, ldc);
  float min_c_value;
  float max_c_value;

  QuantizationRangeForMultiplication<T1, T2, Toutput>(
      min_a, max_a, min_b, max_b, &min_c_value, &max_c_value);

  float* c_min = outmin->write<float>(0, 0);
  *c_min = min_c_value;
  float* c_max = outmax->write<float>(0, 0);
  *c_max = max_c_value;
}

//////////////////////////////////////////////////////
template <class T1, class T2, class Toutput>
void QuantizedMatMul2(S_TENSOR A, S_TENSOR B, S_TENSOR C,
                     S_TENSOR mina, S_TENSOR minb, S_TENSOR maxa,
                     S_TENSOR maxb, S_TENSOR outmin,
                     S_TENSOR outmax, bool transpose_a = false,
                     bool transpose_b = false) {
  const float min_a = *(mina->read<float>(0, 0));
  const float max_a = *(maxa->read<float>(0, 0));
  const float min_b = *(minb->read<float>(0, 0));
  const float max_b = *(maxb->read<float>(0, 0));

  //auto tensor allocation
<<<<<<< HEAD
  Shape c_shape;
  c_shape.push_back((A->getShape())[0]);
  c_shape.push_back((B->getShape())[1]);
  if (C->getSize() == 0) {
  C->resize(c_shape);
  }
=======
  if(C->getSize() == 0) {
    Shape c_shape;
    c_shape.push_back((A->getShape())[0]);
    c_shape.push_back((B->getShape())[1]);
    C->resize<Toutput>(c_shape);
  }
  
>>>>>>> bf095e4c

  const int32_t offset_a = FloatToQuantizedUnclamped<T1>(
      0.0f, min_a, max_a);  // NT: what 0 quantized to; depends on
                            // Eigen::NumTraits<T>::lowest()
  const int32_t offset_b = FloatToQuantizedUnclamped<T2>(0.0f, min_b, max_b);
  const int32_t offset_c = 0;
  const int32_t mult_c = 1;
  const int32_t shift_c = 0;

  int first = transpose_a ? 0 : 1;
  int second = transpose_b ? 1 : 0;

  int a_dim_remaining = 1 - first;
  int b_dim_remaining = 1 - second;

  const bool transpose_c = false;
  const size_t m = A->getShape()[a_dim_remaining];
  const size_t n = B->getShape()[b_dim_remaining];
  const size_t k = A->getShape()[first];
  const size_t lda = A->getShape()[1];
  const size_t ldb = B->getShape()[1];
  const size_t ldc = n;

  ReferenceGemmuImpl<T1, T2, Toutput>(
      transpose_a, transpose_b, transpose_c, m, n, k, A, offset_a, lda,
      B, offset_b, ldb, C, shift_c, offset_c, mult_c, ldc);
  float min_c_value;
  float max_c_value;

  QuantizationRangeForMultiplication<T1, T2, Toutput>(
      min_a, max_a, min_b, max_b, &min_c_value, &max_c_value);

  float* c_min = outmin->write<float>(0, 0);
  *c_min = min_c_value;
  float* c_max = outmax->write<float>(0, 0);
  *c_max = max_c_value;
}

template <class T1, class T2, class TOut>
class QntMatMulOp : public Operator {
public:
  QntMatMulOp() {
    n_inputs = 6;
    n_outputs = 3;
  }
  virtual void compute() override {
    QuantizedMatMul2<T1, T2, TOut>(inputs[0], inputs[3],
     outputs[0], inputs[1], inputs[4], inputs[2], inputs[5],
      outputs[1], outputs[2]);
  }
};

#endif<|MERGE_RESOLUTION|>--- conflicted
+++ resolved
@@ -174,22 +174,13 @@
   const float max_b = *(maxb->read<float>(0, 0));
 
   //auto tensor allocation
-<<<<<<< HEAD
-  Shape c_shape;
-  c_shape.push_back((A->getShape())[0]);
-  c_shape.push_back((B->getShape())[1]);
-  if (C->getSize() == 0) {
-  C->resize(c_shape);
-  }
-=======
   if(C->getSize() == 0) {
     Shape c_shape;
     c_shape.push_back((A->getShape())[0]);
     c_shape.push_back((B->getShape())[1]);
-    C->resize<Toutput>(c_shape);
+    C->resize(c_shape);
   }
   
->>>>>>> bf095e4c
 
   const int32_t offset_a = FloatToQuantizedUnclamped<T1>(
       0.0f, min_a, max_a);  // NT: what 0 quantized to; depends on
