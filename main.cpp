#include "FATFileSystem.h"
#include "SDBlockDevice.h"
#include "mbed.h"
#include "stdio.h"
#include "uTensor_util.hpp"
#include "tensor.hpp"
#include "tensorIdxImporterTests.hpp"
#include "context.hpp"
<<<<<<< HEAD
#include "ArrayTests.hpp"
=======
#include "MathTests.hpp"
/*#include "ArrayTests.hpp"
#include "context_test.hpp"
#include "tensor_test.hpp"
>>>>>>> 3d310f39
#include "NnTests.hpp"
#include "tensor_test.hpp"
#include "mlp_test.hpp"
/*#include "context_test.hpp"
#include "MathTests.hpp"
#include "MatrixTests.hpp"
#include "deep_mnist_mlp.hpp"*/

Serial pc(USBTX, USBRX, 115200);
SDBlockDevice bd(MBED_CONF_APP_SD_MOSI, MBED_CONF_APP_SD_MISO,
                 MBED_CONF_APP_SD_CLK, MBED_CONF_APP_SD_CS);
FATFileSystem fs("fs");

int main(int argc, char** argv) {
  ON_ERR(bd.init(), "SDBlockDevice init ");
  ON_ERR(fs.mount(&bd), "Mounting the filesystem on \"/fs\". ");

  printf("Deep MLP on Mbed (Trained with Tensorflow)\r\n\r\n");
  printf("running deep-mlp...\r\n");

//  int prediction = runMLP("/fs/testData/deep_mlp/import-Placeholder_0.idx");
//  printf("prediction: %d\r\n", prediction);
  idxImporterTest idxTest;
  idxTest.runAll();


  printf("IDX import:\r\n");
  idxTest.printSummary();

  printf("Math: \r\n");
  MathOpsTest mathTests;
  mathTests.runAll();
  printf("Math result...\r\n");
  mathTests.printSummary();

   ArrayOpsTest arrayTests;
   arrayTests.runAll();
   printf("Array: \r\n");
   arrayTests.printSummary();

<<<<<<< HEAD
/*   printf("Math: \r\n");
   MathOpsTest mathTests;
   mathTests.runAll();
   printf("Math result...\r\n");
   mathTests.printSummary();
=======
>>>>>>> 3d310f39

   printf("running matrix test ...\r\n");
   matrixOpsTest matrixTests;
   matrixTests.runAll();
   matrixTests.printSummary();

   printf("Context test: \r\n");
   contextTest ctxTest;
   ctxTest.runAll();
   printf("Context result...\r\n");
   ctxTest.printSummary();*/

  printf("NnOpS: \r\n");
   NnOpsTest nnTest;
   nnTest.runAll();
   printf("Nn Ops result...\r\n");
   nnTest.printSummary();

  printf("Transformation test: \r\n");
   transTest tTest;
   tTest.runAll();
   printf("Transformation result...\r\n");
   tTest.printSummary();

   printf("tesnor test: \r\n");
   tensorTest tenT;
   tenT.runAll();
   printf("tensor result: \r\n");
   tenT.printSummary();



   printf("mlp test: \r\n");
  mlpTest mlpt;
   mlpt.runAll();
   printf("mlp result...\r\n");
   mlpt.printSummary();



  //In [24]: tf.get_default_graph().get_tensor_by_name("import/y_pred:0").eval(feed_dict={x: mnist.test.images[0:1]})
  //Out[24]: array([7])

  printf("\r\ndone...\r\n");

  ON_ERR(fs.unmount(), "fs unmount ");
  ON_ERR(bd.deinit(), "SDBlockDevice de-init ");
}<|MERGE_RESOLUTION|>--- conflicted
+++ resolved
@@ -6,14 +6,8 @@
 #include "tensor.hpp"
 #include "tensorIdxImporterTests.hpp"
 #include "context.hpp"
-<<<<<<< HEAD
 #include "ArrayTests.hpp"
-=======
 #include "MathTests.hpp"
-/*#include "ArrayTests.hpp"
-#include "context_test.hpp"
-#include "tensor_test.hpp"
->>>>>>> 3d310f39
 #include "NnTests.hpp"
 #include "tensor_test.hpp"
 #include "mlp_test.hpp"
@@ -54,14 +48,11 @@
    printf("Array: \r\n");
    arrayTests.printSummary();
 
-<<<<<<< HEAD
 /*   printf("Math: \r\n");
    MathOpsTest mathTests;
    mathTests.runAll();
    printf("Math result...\r\n");
    mathTests.printSummary();
-=======
->>>>>>> 3d310f39
 
    printf("running matrix test ...\r\n");
    matrixOpsTest matrixTests;
