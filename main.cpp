#include "FATFileSystem.h"
#include "SDBlockDevice.h"
#include "mbed.h"
#include "stdio.h"
#include "uTensor_util.hpp"
#include "tensor.hpp"
#include "tensorIdxImporterTests.hpp"
#include "context.hpp"
//#include "deep_mnist_mlp.hpp"

Serial pc(USBTX, USBRX, 115200);
SDBlockDevice bd(MBED_CONF_APP_SD_MOSI, MBED_CONF_APP_SD_MISO,
                 MBED_CONF_APP_SD_CLK, MBED_CONF_APP_SD_CS);
FATFileSystem fs("fs");

int main(int argc, char** argv) {
  ON_ERR(bd.init(), "SDBlockDevice init ");
  ON_ERR(fs.mount(&bd), "Mounting the filesystem on \"/fs\". ");

  printf("Deep MLP on Mbed (Trained with Tensorflow)\r\n\r\n");
  printf("running deep-mlp...\r\n");

 // int prediction = runMLP("/fs/testData/deep_mlp/import-Placeholder_0.idx");
 // printf("prediction: %d\r\n", prediction);
   idxImporterTest idxTest;
   idxTest.runAll();


   printf("running matrix test ...\r\n");
//   matrixOpsTest matrixTests;
//   matrixTests.runAll();
   printf("IDX import:\r\n");
   idxTest.printSummary();
<<<<<<< HEAD
   printf("Matrix: \r\n");
//   matrixTests.printSummary();
=======

  Context ctx;
>>>>>>> bd3e49a0
  //In [24]: tf.get_default_graph().get_tensor_by_name("import/y_pred:0").eval(feed_dict={x: mnist.test.images[0:1]})
  //Out[24]: array([7])

  printf("\r\ndone...\r\n");

  ON_ERR(fs.unmount(), "fs unmount ");
  ON_ERR(bd.deinit(), "SDBlockDevice de-init ");
}<|MERGE_RESOLUTION|>--- conflicted
+++ resolved
@@ -31,13 +31,10 @@
 //   matrixTests.runAll();
    printf("IDX import:\r\n");
    idxTest.printSummary();
-<<<<<<< HEAD
    printf("Matrix: \r\n");
 //   matrixTests.printSummary();
-=======
 
   Context ctx;
->>>>>>> bd3e49a0
   //In [24]: tf.get_default_graph().get_tensor_by_name("import/y_pred:0").eval(feed_dict={x: mnist.test.images[0:1]})
   //Out[24]: array([7])
 
