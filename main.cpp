#include "FATFileSystem.h"
#include "SDBlockDevice.h"
#include "mbed.h"
#include "stdio.h"
#include "uTensor_util.hpp"
#include "tensor.hpp"
#include "tensorIdxImporterTests.hpp"
#include "context.hpp"
#include "ArrayTests.hpp"
#include "MathTests.hpp"
#include "MatrixTests.hpp"
#include "context_test.hpp"
#include "tensor_test.hpp"
#include "NnTests.hpp"
#include "mlp_test.hpp"
#include "deep_mnist_mlp.hpp"
/*#include "context_test.hpp"
#include "MathTests.hpp"
#include "MatrixTests.hpp"*/

Serial pc(USBTX, USBRX, 115200);
SDBlockDevice bd(MBED_CONF_APP_SD_MOSI, MBED_CONF_APP_SD_MISO,
                 MBED_CONF_APP_SD_CLK, MBED_CONF_APP_SD_CS);
FATFileSystem fs("fs");

int main(int argc, char** argv) {
  ON_ERR(bd.init(), "SDBlockDevice init ");
  ON_ERR(fs.mount(&bd), "Mounting the filesystem on \"/fs\". ");

  printf("Deep MLP on Mbed (Trained with Tensorflow)\r\n\r\n");
  printf("running deep-mlp...\r\n");

<<<<<<< HEAD
  int prediction = runMLP("/fs/testData/deep_mlp/import-Placeholder_0.idx");
  printf("prediction: %d\r\n", prediction);
=======
//  int prediction = runMLP("/fs/testData/deep_mlp/import-Placeholder_0.idx");
//  printf("prediction: %d\r\n", prediction);
  printf("IDX import:\r\n");
>>>>>>> b7530f5a
  idxImporterTest idxTest;
  idxTest.runAll();
  printf("IDX import result...\r\n");
  idxTest.printSummary();

  printf("tesnor test: \r\n");
  tensorTest tenT;
  tenT.runAll();
  printf("tensor result...\r\n");
  tenT.printSummary();

  printf("Context test: \r\n");
  contextTest ctxTest;
  ctxTest.runAll();
  printf("Context result...\r\n");
  ctxTest.printSummary();

  printf("Transformation test: \r\n");
  transTest tTest;
  tTest.runAll();
  printf("Transformation result...\r\n");
  tTest.printSummary();

  printf("Array test: \r\n");
  ArrayOpsTest arrayTests;
  arrayTests.runAll();
  printf("Array result...\r\n");
  arrayTests.printSummary();

  printf("Math: \r\n");
  MathOpsTest mathTests;
  mathTests.runAll();
  printf("Math result...\r\n");
  mathTests.printSummary();

  printf("running matrix test:\r\n");
  matrixOpsTest matrixTests;
  matrixTests.runAll();
  printf("running matrix result ...\r\n");
  matrixTests.printSummary();

  printf("NnOpS: \r\n");
  NnOpsTest nnTest;
  nnTest.runAll();
  printf("Nn Ops result...\r\n");
  nnTest.printSummary();

<<<<<<< HEAD
/*   printf("mlp test: \r\n");
  mlpTest mlpt;
   mlpt.runAll();
   printf("mlp result...\r\n");
   mlpt.printSummary();*/
=======
  printf("mlp test: \r\n");
  mlpTest mlpt;
  mlpt.runAll();
  printf("mlp result...\r\n");
  mlpt.printSummary();
>>>>>>> b7530f5a



  //In [24]: tf.get_default_graph().get_tensor_by_name("import/y_pred:0").eval(feed_dict={x: mnist.test.images[0:1]})
  //Out[24]: array([7])

  printf("\r\ndone...\r\n");

  ON_ERR(fs.unmount(), "fs unmount ");
  ON_ERR(bd.deinit(), "SDBlockDevice de-init ");
}<|MERGE_RESOLUTION|>--- conflicted
+++ resolved
@@ -14,9 +14,9 @@
 #include "NnTests.hpp"
 #include "mlp_test.hpp"
 #include "deep_mnist_mlp.hpp"
-/*#include "context_test.hpp"
+#include "context_test.hpp"
 #include "MathTests.hpp"
-#include "MatrixTests.hpp"*/
+#include "MatrixTests.hpp"
 
 Serial pc(USBTX, USBRX, 115200);
 SDBlockDevice bd(MBED_CONF_APP_SD_MOSI, MBED_CONF_APP_SD_MISO,
@@ -30,14 +30,10 @@
   printf("Deep MLP on Mbed (Trained with Tensorflow)\r\n\r\n");
   printf("running deep-mlp...\r\n");
 
-<<<<<<< HEAD
   int prediction = runMLP("/fs/testData/deep_mlp/import-Placeholder_0.idx");
   printf("prediction: %d\r\n", prediction);
-=======
-//  int prediction = runMLP("/fs/testData/deep_mlp/import-Placeholder_0.idx");
-//  printf("prediction: %d\r\n", prediction);
+
   printf("IDX import:\r\n");
->>>>>>> b7530f5a
   idxImporterTest idxTest;
   idxTest.runAll();
   printf("IDX import result...\r\n");
@@ -85,19 +81,11 @@
   printf("Nn Ops result...\r\n");
   nnTest.printSummary();
 
-<<<<<<< HEAD
 /*   printf("mlp test: \r\n");
   mlpTest mlpt;
    mlpt.runAll();
    printf("mlp result...\r\n");
    mlpt.printSummary();*/
-=======
-  printf("mlp test: \r\n");
-  mlpTest mlpt;
-  mlpt.runAll();
-  printf("mlp result...\r\n");
-  mlpt.printSummary();
->>>>>>> b7530f5a
 
 
 
