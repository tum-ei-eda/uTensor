#include "FATFileSystem.h"
#include "SDBlockDevice.h"
#include "mbed.h"
#include "stdio.h"
#include "uTensor_util.hpp"
#include "tensor.hpp"
#include "tensorIdxImporterTests.hpp"
#include "context.hpp"
#include "ArrayTests.hpp"
#include "MathTests.hpp"
<<<<<<< HEAD
#include "MatrixTests.hpp"
#include "context_test.hpp"
/*#include "ArrayTests.hpp"
#include "tensor_test.hpp"
#include "NnTests.hpp"
=======
#include "NnTests.hpp"
#include "tensor_test.hpp"
>>>>>>> 860cf9fc
#include "mlp_test.hpp"
/*#include "context_test.hpp"
#include "MathTests.hpp"
#include "MatrixTests.hpp"
#include "deep_mnist_mlp.hpp"*/

Serial pc(USBTX, USBRX, 115200);
SDBlockDevice bd(MBED_CONF_APP_SD_MOSI, MBED_CONF_APP_SD_MISO,
                 MBED_CONF_APP_SD_CLK, MBED_CONF_APP_SD_CS);
FATFileSystem fs("fs");

int main(int argc, char** argv) {
  ON_ERR(bd.init(), "SDBlockDevice init ");
  ON_ERR(fs.mount(&bd), "Mounting the filesystem on \"/fs\". ");

  printf("Deep MLP on Mbed (Trained with Tensorflow)\r\n\r\n");
  printf("running deep-mlp...\r\n");

//  int prediction = runMLP("/fs/testData/deep_mlp/import-Placeholder_0.idx");
//  printf("prediction: %d\r\n", prediction);
  idxImporterTest idxTest;
  idxTest.runAll();


  printf("IDX import:\r\n");
  idxTest.printSummary();

  printf("Math: \r\n");
  MathOpsTest mathTests;
  mathTests.runAll();
  printf("Math result...\r\n");
  mathTests.printSummary();

<<<<<<< HEAD
  printf("running matrix test ...\r\n");
  matrixOpsTest matrixTests;
  matrixTests.runAll();
  matrixTests.printSummary();

  printf("Context test: \r\n");
  contextTest ctxTest;
  ctxTest.runAll();
  printf("Context result...\r\n");
  ctxTest.printSummary();

/*   ArrayOpsTest arrayTests;
=======
   ArrayOpsTest arrayTests;
>>>>>>> 860cf9fc
   arrayTests.runAll();
   printf("Array: \r\n");
   arrayTests.printSummary();

<<<<<<< HEAD
=======
/*   printf("Math: \r\n");
   MathOpsTest mathTests;
   mathTests.runAll();
   printf("Math result...\r\n");
   mathTests.printSummary();

   printf("running matrix test ...\r\n");
   matrixOpsTest matrixTests;
   matrixTests.runAll();
   matrixTests.printSummary();

   printf("Context test: \r\n");
   contextTest ctxTest;
   ctxTest.runAll();
   printf("Context result...\r\n");
   ctxTest.printSummary();*/

>>>>>>> 860cf9fc
  printf("NnOpS: \r\n");
   NnOpsTest nnTest;
   nnTest.runAll();
   printf("Nn Ops result...\r\n");
   nnTest.printSummary();

  printf("Transformation test: \r\n");
   transTest tTest;
   tTest.runAll();
   printf("Transformation result...\r\n");
   tTest.printSummary();

   printf("tesnor test: \r\n");
   tensorTest tenT;
   tenT.runAll();
   printf("tensor result: \r\n");
   tenT.printSummary();



   printf("mlp test: \r\n");
  mlpTest mlpt;
   mlpt.runAll();
   printf("mlp result...\r\n");
   mlpt.printSummary();



  //In [24]: tf.get_default_graph().get_tensor_by_name("import/y_pred:0").eval(feed_dict={x: mnist.test.images[0:1]})
  //Out[24]: array([7])

  printf("\r\ndone...\r\n");

  ON_ERR(fs.unmount(), "fs unmount ");
  ON_ERR(bd.deinit(), "SDBlockDevice de-init ");
}<|MERGE_RESOLUTION|>--- conflicted
+++ resolved
@@ -8,16 +8,10 @@
 #include "context.hpp"
 #include "ArrayTests.hpp"
 #include "MathTests.hpp"
-<<<<<<< HEAD
 #include "MatrixTests.hpp"
 #include "context_test.hpp"
-/*#include "ArrayTests.hpp"
 #include "tensor_test.hpp"
 #include "NnTests.hpp"
-=======
-#include "NnTests.hpp"
-#include "tensor_test.hpp"
->>>>>>> 860cf9fc
 #include "mlp_test.hpp"
 /*#include "context_test.hpp"
 #include "MathTests.hpp"
@@ -38,12 +32,35 @@
 
 //  int prediction = runMLP("/fs/testData/deep_mlp/import-Placeholder_0.idx");
 //  printf("prediction: %d\r\n", prediction);
+  printf("IDX import:\r\n");
   idxImporterTest idxTest;
   idxTest.runAll();
+  printf("IDX import result...\r\n");
+  idxTest.printSummary();
 
+  printf("tesnor test: \r\n");
+  tensorTest tenT;
+  tenT.runAll();
+  printf("tensor result...\r\n");
+  tenT.printSummary();
 
-  printf("IDX import:\r\n");
-  idxTest.printSummary();
+  printf("Context test: \r\n");
+  contextTest ctxTest;
+  ctxTest.runAll();
+  printf("Context result...\r\n");
+  ctxTest.printSummary();
+
+  printf("Transformation test: \r\n");
+  transTest tTest;
+  tTest.runAll();
+  printf("Transformation result...\r\n");
+  tTest.printSummary();
+
+  printf("Array test: \r\n");
+  ArrayOpsTest arrayTests;
+  arrayTests.runAll();
+  printf("Array result...\r\n");
+  arrayTests.printSummary();
 
   printf("Math: \r\n");
   MathOpsTest mathTests;
@@ -51,71 +68,23 @@
   printf("Math result...\r\n");
   mathTests.printSummary();
 
-<<<<<<< HEAD
-  printf("running matrix test ...\r\n");
+  printf("running matrix test:\r\n");
   matrixOpsTest matrixTests;
   matrixTests.runAll();
+  printf("running matrix result ...\r\n");
   matrixTests.printSummary();
 
-  printf("Context test: \r\n");
-  contextTest ctxTest;
-  ctxTest.runAll();
-  printf("Context result...\r\n");
-  ctxTest.printSummary();
+  printf("NnOpS: \r\n");
+  NnOpsTest nnTest;
+  nnTest.runAll();
+  printf("Nn Ops result...\r\n");
+  nnTest.printSummary();
 
-/*   ArrayOpsTest arrayTests;
-=======
-   ArrayOpsTest arrayTests;
->>>>>>> 860cf9fc
-   arrayTests.runAll();
-   printf("Array: \r\n");
-   arrayTests.printSummary();
-
-<<<<<<< HEAD
-=======
-/*   printf("Math: \r\n");
-   MathOpsTest mathTests;
-   mathTests.runAll();
-   printf("Math result...\r\n");
-   mathTests.printSummary();
-
-   printf("running matrix test ...\r\n");
-   matrixOpsTest matrixTests;
-   matrixTests.runAll();
-   matrixTests.printSummary();
-
-   printf("Context test: \r\n");
-   contextTest ctxTest;
-   ctxTest.runAll();
-   printf("Context result...\r\n");
-   ctxTest.printSummary();*/
-
->>>>>>> 860cf9fc
-  printf("NnOpS: \r\n");
-   NnOpsTest nnTest;
-   nnTest.runAll();
-   printf("Nn Ops result...\r\n");
-   nnTest.printSummary();
-
-  printf("Transformation test: \r\n");
-   transTest tTest;
-   tTest.runAll();
-   printf("Transformation result...\r\n");
-   tTest.printSummary();
-
-   printf("tesnor test: \r\n");
-   tensorTest tenT;
-   tenT.runAll();
-   printf("tensor result: \r\n");
-   tenT.printSummary();
-
-
-
-   printf("mlp test: \r\n");
+  printf("mlp test: \r\n");
   mlpTest mlpt;
-   mlpt.runAll();
-   printf("mlp result...\r\n");
-   mlpt.printSummary();
+  mlpt.runAll();
+  printf("mlp result...\r\n");
+  mlpt.printSummary();
 
 
 
