--- conflicted
+++ resolved
@@ -25,7 +25,7 @@
     std::vector<uint32_t> v;
 
     std::vector<uint32_t> org = input->getShape();
-    for (int i = org.size() - 1; i >= 0; i--) {
+    for (int i = 0; i < org.size(); i++) {
         v.push_back(org[i]);
     }
 
@@ -132,15 +132,6 @@
 template <typename T>
 void reshape(S_TENSOR input, S_TENSOR shape, S_TENSOR output) {
     Shape dim;
-<<<<<<< HEAD
-    uint32_t t = input->getShape().size();
-    if (t == 0) {
-        t = 1;
-    }
-
-    shape->resize({t});
-=======
->>>>>>> bf095e4c
 
     auto shape_vec = shape->getShape();
     for(auto i = 0; i < shape_vec.size(); i++) {
