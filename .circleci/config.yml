version: 2
jobs:
  build:
    docker:
      - image: mbartling/utensor_ci
    steps:
      - checkout
      - run: mkdir -p /tmp/coverage && mkdir -p /tmp/test_results
      - run: git clone https://github.com/ThrowTheSwitch/Unity.git unity_temp
      - run: mv unity_temp/* unity/
      - run: find TESTS -type f -exec sed -e 's/\/fs\//TESTS\//g' -i {} \;
      - run: find uTensor/core/ -type f -exec sed -e 's/\/fs\//\//g' -i {} \;
      - run: cmake .
      - run: make
      - run: 
          name: Test
          command: ctest -VV -o /tmp/test_results/test-results.txt
      - run:
          name: Generate code coverage
          command: lcov -c --directory . --output-file main_coverage.info > /tmp/test_results/coverage_summary.txt
      - run: genhtml main_coverage.info --output-directory /tmp/coverage
      - store_test_results:
          path: /tmp/test_results
      - store_artifacts:
          path: /tmp/coverage
          prefix: coverage
        
  mbedCI:
    docker:
      - image: mbartling/utensor-mbed-ci
    steps:
      - run: git clone https://github.com/uTensor/utensor-mnist-demo && cd utensor-mnist-demo && git checkout develop && cd .. && mv utensor-mnist-demo/* . && mv utensor-mnist-demo/.git . && rm -rf utensor-mnist-demo && rm uTensor.lib
      - run: mkdir -p uTensor
      - checkout:
          path: ./uTensor
      - run: mkdir -p /tmp/coverage && mkdir -p /tmp/test_results
<<<<<<< HEAD
        #- run: git clone https://github.com/ThrowTheSwitch/Unity.git uTensor/unity_temp
=======
        #      - run: git clone https://github.com/ThrowTheSwitch/Unity.git uTensor/unity_temp
>>>>>>> 10805eb9
        #- run: mv uTensor/unity_temp/* uTensor/unity/
      - run: mbed config root .
      - run: mbed deploy
      - run: mbed compile -m DISCO_F413ZH -t GCC_ARM --profile=uTensor/build_profile/release.json
        
workflows:
    version: 2
    run_ci:
        jobs:
            - build
            - mbedCI<|MERGE_RESOLUTION|>--- conflicted
+++ resolved
@@ -34,11 +34,7 @@
       - checkout:
           path: ./uTensor
       - run: mkdir -p /tmp/coverage && mkdir -p /tmp/test_results
-<<<<<<< HEAD
-        #- run: git clone https://github.com/ThrowTheSwitch/Unity.git uTensor/unity_temp
-=======
         #      - run: git clone https://github.com/ThrowTheSwitch/Unity.git uTensor/unity_temp
->>>>>>> 10805eb9
         #- run: mv uTensor/unity_temp/* uTensor/unity/
       - run: mbed config root .
       - run: mbed deploy
