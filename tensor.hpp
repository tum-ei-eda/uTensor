#ifndef UTENSOR_TENSOR_H
#define UTENSOR_TENSOR_H

#include "mbed.h"
#include <memory>
#include <vector>
#include <initializer_list>
#include "stdlib.h"
#include <uTensor_util.hpp>

template <class U>
class TensorBase {
public:
    vector<uint32_t> shape;
    U* data;
    uint32_t total_size;

    ~TensorBase() {
        DEBUG("TensorBase destruction..\r\n");
        free(data);
    }
};

template <class T>
class Tensor {
    std::shared_ptr<TensorBase<T>> s; //short for states

    void init(vector<uint32_t> &v) { s = std::make_shared<TensorBase<T>>(TensorBase<T>());
        s->total_size = 0;
        
        for(auto i:v) {
            s->shape.push_back(i);
            //total_size = (total_size == 0)? i : total_size *= i;
            if(s->total_size == 0) {
                s->total_size = i;
            } else {
                s->total_size *= i;
            }
        }

        
        s->data = (T*) malloc(unit_size() * s->total_size);
        //printf("total size is:%d\r\n", (int) total_size);
    }


    public:

    Tensor(void) {
        s->total_size = 0;
    }

    Tensor(initializer_list<uint32_t> l) {
        vector<uint32_t> v;
        for(auto i:l) {
            v.push_back(i);
        }

        init(v);
    }

    Tensor(vector<uint32_t> v) {
        init(v);
    }

    //returns how far a given dimension is apart
    size_t getStride(size_t dim_index) {
        unsigned int size_accm = 1;
        for(auto it = s->shape.begin() + dim_index + 1; it != s->shape.end(); it++) {
            size_accm *= *it;
        }

        return (size_t) size_accm;
    }

    //PRE:      l, initization list, specifying the element/dimension
    //POST:     When a degenerative index is supplied, the pointer
    //          lowest specified dimension is returned.
    //          Otherwise, return the pointer to the specific element.
    T* getPointer(initializer_list<size_t> l) {
        size_t p_offset = 0;
        signed short current_dim = 0;
        for(auto i:l) {
            p_offset += i * getStride(current_dim);
            current_dim++;
        }

        //printf("p_offset: %d\r\n", p_offset);
        return s->data + p_offset;
    }

    T* getPointer(vector<uint32_t> v) {
        size_t p_offset = 0;
        signed short current_dim = 0;
        for(auto i:v) {
            p_offset += i * getStride(current_dim);
            current_dim++;
        }

        printf("p_offset: %d\r\n", p_offset);

        return s->data + p_offset;
    }

    vector<uint32_t> getShape(void) {
        return s->shape;
    }

    uint32_t getSize(void) {
        return s->total_size;
    }

    uint16_t unit_size(void) {
        return sizeof(T);
    }

    uint32_t getSize_in_bytes(void) {
        return s->total_size * unit_size();
    }

    //returns the number of dimensions in the tensor
    size_t getDim(void) {
        return s->shape.size();
    }

    ~Tensor() {
        // if(data != NULL)
        //     free(data);

        DEBUG("Tensor Destructed\r\n");
    }
};

<<<<<<< HEAD
template<typename Tin, typename Tout>
Tensor<Tout> TensorCast(Tensor<Tin> input) {
  Tensor<Tout> output(input.getShape());
  Tin* inputPrt = input.getPointer({});
  Tout* outputPrt = output.getPointer({});
  
  for(uint32_t i = 0; i < input.getSize(); i++) {
    outputPrt[i] = static_cast<Tout>(inputPrt[i]);
  }

  return output;
}

template<typename T>
Tensor<T> TensorConstant(vector<uint32_t> shape, T c) {
  Tensor<T> output(shape);
  T *outPrt = output.getPointer({});
  
  for(uint32_t i = 0; i < output.getSize(); i++) {
    outPrt[i] = c;
  }

  return output;
}

template<typename T>
Tensor<T> TensorConstant(initializer_list<uint32_t> l, T c) {
    vector<uint32_t> v;
    for(auto i:l) {
        v.push_back(i);
    }

    return TensorConstant<T>(v, c);
}

=======
//Usage:
//Tensor<int> inputTensor({10,10,100,40});
//vector<uint8_t> permute = {2,3,0,1};
//
//permuteIndexTransform trans(inputTensor.getShape(), permute);
//
//Tensor<int> outputTensor(trans.getNewShape());  //of shape {100,40,10,10}
//size_t output_buffer_index = trans[input_buffer_index];

class permuteIndexTransform {
private:
    vector<uint8_t> permute;
    vector<uint8_t> unpermute;
    Shape in_shape;
    Shape in_stride;
    Shape out_shape;
    Shape out_stride;

    void computeOutputShape(void) {
        out_stride.clear();
        if(in_shape.empty()) ERR_EXIT("input shape not set");
        if(permute.empty() || permute.size() != in_shape.size())
            ERR_EXIT("invalid permute vector");

        for(auto&& curr_axis:permute) {
            out_shape.push_back(in_shape[curr_axis]);
        }

    }

    size_t evalStride(size_t dim_index, Shape s) {
        unsigned int size_accm = 1;
        for(auto it = s.begin() + dim_index + 1; it != s.end(); it++) {
            size_accm *= *it;
        }

        return (size_t) size_accm;
    }

/*    void computeOutputStride(void) {
        out_stride.clear();
        for(uint32_t i = 0; i < out_shape.size(); i++) {
            out_stride.push_back(evalStride(i, out_shape));
        }
    }*/
    void computeInputStride(void) {
        in_stride.clear();
        for(uint32_t i = 0; i < in_shape.size(); i++) {
            in_stride.push_back(evalStride(i, in_shape));
        }
    }
    void computeOutputStride(void) {
        out_stride.clear();
        for(uint32_t i = 0; i < out_shape.size(); i++) {
            out_stride.push_back(evalStride(i, out_shape));
        }
    }

public:
    permuteIndexTransform(Shape input_shape, vector<uint8_t> permute) {
        setInputShape(input_shape);
        setPermute(permute);
        apply();
    }

    vector<uint8_t> getPermute(void) { return permute; }
    void setPermute(vector<uint8_t> &_permute) { 
        permute = _permute; 
        unpermute.resize(permute.size());
        uint8_t i = 0;
        for (auto a : permute) {
            unpermute[a] = i;
            i++;
        }
    }

    void setInputShape(Shape s) { in_shape = s; }
    Shape getNewShape(void) { return out_shape; }

    void apply(void) {
        computeOutputShape();
        computeOutputStride();
        computeInputStride();
    }

    // size_t forward(size_t index) {
    //     size_t out_index = 0;
    //     size_t rem = index;

    //     for(size_t curr_dim = 0; curr_dim < in_shape.size(); curr_dim++) {
    //         size_t curr_dim_size = in_shape[curr_dim];
    //         out_index += (rem / curr_dim_size) * out_stride[curr_dim];
    //         rem = rem % curr_dim_size;
    //     }

    //     return out_index;
    // }

    size_t operator[] (const size_t index)
    {
        size_t out_index = 0;
        size_t rem = index;

        for(size_t curr_dim = 0; curr_dim < in_shape.size(); curr_dim++) {
            size_t curr_stride = in_stride[curr_dim];
            out_index += (rem / curr_stride) * out_stride[unpermute[curr_dim]];
            rem = rem % curr_stride;
        }

        out_index += rem;

        return out_index;
    }
     /*size_t operator[] (const size_t index)
            {
                size_t out_index = 0;
                size_t rem = index;

                for(size_t curr_dim = 0; curr_dim < in_shape.size(); curr_dim++) {
                    size_t curr_dim_size = in_shape[curr_dim];

                    out_index += (rem / curr_dim_size) * out_stride[curr_dim];
                    rem = rem % curr_dim_size;
                }

                out_index += rem;

                return out_index;
            } */
};
>>>>>>> 8b06e354

#endif<|MERGE_RESOLUTION|>--- conflicted
+++ resolved
@@ -131,7 +131,6 @@
     }
 };
 
-<<<<<<< HEAD
 template<typename Tin, typename Tout>
 Tensor<Tout> TensorCast(Tensor<Tin> input) {
   Tensor<Tout> output(input.getShape());
@@ -167,7 +166,6 @@
     return TensorConstant<T>(v, c);
 }
 
-=======
 //Usage:
 //Tensor<int> inputTensor({10,10,100,40});
 //vector<uint8_t> permute = {2,3,0,1};
@@ -298,6 +296,5 @@
                 return out_index;
             } */
 };
->>>>>>> 8b06e354
 
 #endif