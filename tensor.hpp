--- conflicted
+++ resolved
@@ -43,25 +43,14 @@
   }
 };
 
-<<<<<<< HEAD
 class Tensor : public uTensor {
-  virtual void* read(std::initializer_list<uint32_t> l) { return nullptr; }
-=======
-class Tensor : uTensor {
   virtual void* read(size_t offset, size_t ele) { return nullptr; }
->>>>>>> 038631d4
   virtual void* write(size_t offset, size_t ele) { return nullptr; }
 
  protected:
   std::shared_ptr<TensorBase> s;  // short for states
  public:
-<<<<<<< HEAD
-  Tensor(void) {
-    std::cout << "tensor constructor " << std::endl;
-  }
-=======
   Tensor(void) {}
->>>>>>> 038631d4
 
   // returns how far a given dimension is apart
   size_t getStride(size_t dim_index) {
@@ -99,7 +88,7 @@
 
   uint32_t getSize(void) { return s->total_size; }
 
-  virtual uint16_t unit_size(void) {}
+  virtual uint16_t unit_size(void) { return 0; }
 
   uint32_t getSize_in_bytes(void) { return s->total_size * unit_size(); }
 
@@ -152,7 +141,7 @@
   // need deep copy
  public:
   RamTensor() : Tensor() {
-    std::vector<uint32_t> v(3, 3);
+    std::vector<uint32_t> v(3, 3);  ///NT: why (3,3)?
     Tensor::init<T>(v);
     cursor = nullptr;
     //dtype = something...
