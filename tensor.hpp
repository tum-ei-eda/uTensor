--- conflicted
+++ resolved
@@ -18,15 +18,9 @@
 // };
 
 class Tensor;
-<<<<<<< HEAD
 typedef std::string TName;
 typedef std::string OpName;
 typedef std::vector<TName> TNameList;
-=======
-
-typedef std::string TName;
-typedef std::vector<TName> TList;
->>>>>>> 838dae12
 typedef std::shared_ptr<Tensor> S_TENSOR;
 typedef std::vector<S_TENSOR> S_TList;
 
