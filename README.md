# uTensor (Deep MLP) Hello World

## Introduction

  uTensor is an extremely light-weight Deep-Learning Inference framework built on Mbed and Tensorflow. The project contains a Mbed importable runtime library and [utensor-cli](https://github.com/uTensor/utensor_cgen), an offline-tool which generates embedded C++ code base on supplied quantized-inference-graph.
  
  The project current consists of:
 
### Offline Tool
  
  - TensorFlow to uTensor exporter ([utensor-cli](https://github.com/uTensor/utensor_cgen))

### Mbed Runtime Library

  - Tensor Classes
	- Data Holder
	- Virtual Memory

  - Operators Classes
	- C reference implementation
	- Basic operators: MatMal, Add, ReLu, Reshape, Max, Min, ArgMax, Quantization Ops, etc

  - Context Class
	- A resource management class
	- An interface to utensor-cli's code generation
	- Describes a graph

  This project is under going constant development. APIs are expected to update rapidly.
<<<<<<< HEAD
  
## Overview
  This document contains the steps you would need to build an uTensor application from ground-up. The application implements a simple 3-layer MLP trained for the MNIST dataset, a hand-written digit recognizer:

  ![alt text](https://raw.githubusercontent.com/dmlc/web-data/master/mxnet/image/mlp_mnist.png "mxnet Handwritten Digit Recognition")
  
Topics to be covered:
  
  - Setting up a Mbed project with uTensor
  - Convert a quantized graph to C++ code
  - Add main.cpp to perform inference
  - Running on device

    The example repository created using steps presented below can be found [HERE](https://github.com/neil-tan/utensor-helloworld).
    
  We are working to release an Mbed-online-Simulator version of the example. Stay-tuned!

## Requirement

- [Mbed CLI](https://github.com/ARMmbed/mbed-cli)
- Mbed-os 5.6+ compatible [boards](https://os.mbed.com/platforms/?mbed-os=25) with at least 256kb of RAM
- Python3
- CoolTerm
- FAT32 formated SD card (must be less than 32 GB)
- SD Card reader for the board (Optional if built into the board)


## Project Setup
  The default targets for uTensor are Mbed enabled boards. Mbed-cli is the build we use it to:

  - Manage Mbed projects
  - Import libraries
  - Compile the code
  - Flash onto devices

  Let's start by creating a project folder and initial an Mbed project:
  
  ```
  $ mkdir	helloworld
  $ cd helloworld
  $ mbed new .
  [mbed] Creating new program "helloworld" (git)
[mbed] Adding library "mbed-os" from "ssh://git@github.com/ARMmbed/mbed-os.git" at branch latest
[mbed] Updating reference "mbed-os" -> "https://github.com/ARMmbed/mbed-os/..."
  $ ls #See what `mbed new .` does
  mbed-os          mbed-os.lib      mbed_settings.py
  ```
  
  Next, we would like to add the uTensor runtime-library to the project:

  ```
  $ mbed add https://github.com/uTensor/uTensor
  [mbed] Updating library "uTensor" to latest revision in the current branch
[mbed] Updating reference "uTensor" -> "https://github.com/uTensor/uTensor/...
  ```
  
  Because uTensor usually require a file system to access the model parameters, we would have to add a filesystem driver. In this case, SD driver is used:

  ```
  $ mbed add https://github.com/ARMmbed/sd-driver/#c46d0779e7354169e5a5ad0a84dc0346f55ab3e1
  [mbed] Updating library "sd-driver" to rev #c46d0779e735
  ```
  
  Now, all required libraries have been added. As a good measure, we are issuing `mbed deploy` to ensure all the references are in good shape.

	```
		
	$ mbed deploy
	[mbed] Updating library "mbed-os" to rev #96d9a00d0a1d
	[mbed] Updating library "sd-driver" to rev #c46d0779e735
	[mbed] Updating library "uTensor" to rev #1bdf2b3d5628
	```
	
  Finally, we would like to use uTensor's application profile as a starting template for our configurations:

	```
	$ cp uTensor/mbed_app.json ./
	```

## Graph to C++
  This section shows how one would use utensor-cli to generate the C++ implementation of the model given a quantized graph trained within Tensorflow. Here, we would a graph we prepared for illustration purpose. Overview of the steps are:
  
 - Install utensor-cli
 - Running utensor-cli to convert the graph to C++
 - Copying files
	 - Copy model parameters to the device filesystem
	 - Copy the C++ model files to your project

### Installing utensor-cli
  It's recommended that we do this in a virtual environment:

```
 # Do this at the same level as your project folder
 $ cd ..
 $ ls
helloworld
 $ mkdiri py3_venv
 $ python3 -m venv ./py3_venv/ut
 $ source ./py3_venv/ut/bin/activate
 (ut) $ ls
helloworld  py3_venv
```

 Clone and install utensor-cli:

 ```
  (ut) $ git clone https://github.com/uTensor/utensor_cgen
  (ut) $ cd utensor_cgen
  (ut) $ pip install utensor_cgen
  Collecting utensor_cgen
  Downloading utensor_cgen-0.1.2.tar.gz
  ...
  Successfully installed ...
 ```
### Convert the graph to C++
 Generating C++ files from a pre-trained and pre-quantized graph:

 ```
  (ut) $ utensor-cli tests/deep_mlp/quant_mnist.pb
  	...
	saving constants/quant_mnist/OuputLayer_Variable_1_0.idx
	saving constants/quant_mnist/y_pred_dimension_0.idx
	Generate header file: models/quant_mnist.hpp
	Generate source file: models/quant_mnist.cpp
 ```
   This step saves model parameters in `./constants/`. The `models/quant_mnist.hpp` and `models/quant_mnist.cpp` are to be imported to our Mbed project.
 
### Copying files

  Model parameters, in form of idx files, needs to be loaded by your device during runtime. In this example, we store them on a SD card. The generated C++ graph implementation needs to be placed in your Mbed project folder during compilation-time:

- Copy ./constants to the root of your FAT32 formated SD card

-  Copy ./model to your Mbed project root

```
#You may deactiavte your virtual environment now
(ut) $ deactivate
$ cp -r models ../helloworld/
$ cd ../helloworld/
$ ls
mbed-os          mbed-os.lib      mbed_settings.py models           sd-driver        sd-driver.lib    uTensor          uTensor.lib
```
## Add main.cpp to perform inference
Create a main.cpp in your Mbed project and add the following code to it:

```
#include "quant_mnist.hpp"
#include "tensorIdxImporter.hpp"
#include "tensor.hpp"
#include "FATFileSystem.h"
#include "SDBlockDevice.h"
#include "mbed.h"

Serial pc(USBTX, USBRX, 115200);
SDBlockDevice bd(MBED_CONF_APP_SD_MOSI, MBED_CONF_APP_SD_MISO,
                 MBED_CONF_APP_SD_CLK, MBED_CONF_APP_SD_CS);
FATFileSystem fs("fs");

void run_mlp(){
  TensorIdxImporter t_import;
  Tensor* input_x = t_import.float_import("/fs/tmp.idx");
  Context ctx;

  get_quant_mnist_ctx(ctx, input_x);
  S_TENSOR pred_tensor = ctx.get("y_pred:0");
  ctx.eval();

  int pred_label = *(pred_tensor->read<int>(0, 0));
  printf("Predicted label: %d\r\n", pred_label);

}

int main(void) {
  printf("Simple MNIST end-to-end uTensor cli example (device)\n");
  
  ON_ERR(bd.init(), "SDBlockDevice init ");
  ON_ERR(fs.mount(&bd), "Mounting the filesystem on \"/fs\". ");

  init_env();
  run_mlp();
  
=======
  
## Overview
  This document contains the steps you would need to build an uTensor application from ground-up. The application implements a simple 3-layer MLP trained for the MNIST dataset, a hand-written digit recognizer:

  ![alt text](https://raw.githubusercontent.com/dmlc/web-data/master/mxnet/image/mlp_mnist.png "mxnet Handwritten Digit Recognition")
  
Topics to be covered:
  
  - Setting up a Mbed project with uTensor
  - Convert a quantized graph to C++ code
  - Add main.cpp to perform inference
  - Running on device

    The example repository created using steps presented below can be found [HERE](https://github.com/neil-tan/utensor-helloworld).
    
  We are working to release an Mbed-online-Simulator version of the example. Stay-tuned!

## Requirement

- [Mbed CLI](https://github.com/ARMmbed/mbed-cli)
- Mbed-os 5.6+ compatible [boards](https://os.mbed.com/platforms/?mbed-os=25) with at least 256kb of RAM
- Python3
- CoolTerm
- FAT32 formated SD card (must be less than 32 GB)
- SD Card reader for the board (Optional if built into the board)


## Project Setup
  The default targets for uTensor are Mbed enabled boards. Mbed-cli is the build we use it to:

  - Manage Mbed projects
  - Import libraries
  - Compile the code
  - Flash onto devices

  Let's start by creating a project folder and initial an Mbed project:
  
  ```
  $ mkdir	helloworld
  $ cd helloworld
  $ mbed new .
  [mbed] Creating new program "helloworld" (git)
[mbed] Adding library "mbed-os" from "ssh://git@github.com/ARMmbed/mbed-os.git" at branch latest
[mbed] Updating reference "mbed-os" -> "https://github.com/ARMmbed/mbed-os/..."
  $ ls #See what `mbed new .` does
  mbed-os          mbed-os.lib      mbed_settings.py
  ```
  
  Next, we would like to add the uTensor runtime-library to the project:

  ```
  $ mbed add https://github.com/uTensor/uTensor
  [mbed] Updating library "uTensor" to latest revision in the current branch
[mbed] Updating reference "uTensor" -> "https://github.com/uTensor/uTensor/...
  ```
  
  Because uTensor usually require a file system to access the model parameters, we would have to add a filesystem driver. In this case, SD driver is used:

  ```
  $ mbed add https://github.com/ARMmbed/sd-driver/#c46d0779e7354169e5a5ad0a84dc0346f55ab3e1
  [mbed] Updating library "sd-driver" to rev #c46d0779e735
  ```
  
  Now, all required libraries have been added. As a good measure, we are issuing `mbed deploy` to ensure all the references are in good shape.
  
	```
  $ mbed deploy
  [mbed] Updating library "mbed-os" to rev #96d9a00d0a1d
  [mbed] Updating library "sd-driver" to rev #c46d0779e735
  [mbed] Updating library "uTensor" to rev #1bdf2b3d5628
	```
	
Finally, we would like to use uTensor's application profile as a starting template for our configurations:

```
$ cp uTensor/mbed_app.json ./
```
	
## Graph to C++
  This section shows how one would use utensor-cli to generate the C++ implementation of the model given a quantized graph trained within Tensorflow. Here, we would a graph we prepared for illustration purpose. Overview of the steps are:
  
 - Install utensor-cli
 - Running utensor-cli to convert the graph to C++
 - Copying files
	 - Copy model parameters to the device filesystem
	 - Copy the C++ model files to your project

### Installing utensor-cli
  It's recommended that we do this in a virtual environment:

```
 # Do this at the same level as your project folder
 $ cd ..
 $ ls
helloworld
 $ mkdiri py3_venv
 $ python3 -m venv ./py3_venv/ut
 $ source ./py3_venv/ut/bin/activate
 (ut) $ ls
helloworld  py3_venv
```

 Clone and install utensor-cli:

 ```
  (ut) $ git clone https://github.com/uTensor/utensor_cgen
  (ut) $ cd utensor_cgen
  (ut) $ pip install utensor_cgen
  Collecting utensor_cgen
  Downloading utensor_cgen-0.1.2.tar.gz
  ...
  Successfully installed ...
 ```
### Convert the graph to C++
 Generating C++ files from a pre-trained and pre-quantized graph:

 ```
  (ut) $ utensor-cli tests/deep_mlp/quant_mnist.pb
  	...
	saving constants/quant_mnist/OuputLayer_Variable_1_0.idx
	saving constants/quant_mnist/y_pred_dimension_0.idx
	Generate header file: models/quant_mnist.hpp
	Generate source file: models/quant_mnist.cpp
 ```
   This step saves model parameters in `./constants/`. The `models/quant_mnist.hpp` and `models/quant_mnist.cpp` are to be imported to our Mbed project.
 
### Copying files

  Model parameters, in form of idx files, needs to be loaded by your device during runtime. In this example, we store them on a SD card. The generated C++ graph implementation needs to be placed in your Mbed project folder during compilation-time:

- Copy ./constants to the root of your FAT32 formated SD card

-  Copy ./model to your Mbed project root

```
#You may deactiavte your virtual environment now
(ut) $ deactivate
$ cp -r models ../helloworld/
$ cd ../helloworld/
$ ls
mbed-os          mbed-os.lib      mbed_settings.py models           sd-driver        sd-driver.lib    uTensor          uTensor.lib
```
## Add main.cpp to perform inference
Create a main.cpp in your Mbed project and add the following code to it:

```
#include "quant_mnist.hpp"
#include "tensorIdxImporter.hpp"
#include "tensor.hpp"
#include "FATFileSystem.h"
#include "SDBlockDevice.h"
#include "mbed.h"

Serial pc(USBTX, USBRX, 115200);
SDBlockDevice bd(MBED_CONF_APP_SD_MOSI, MBED_CONF_APP_SD_MISO,
                 MBED_CONF_APP_SD_CLK, MBED_CONF_APP_SD_CS);
FATFileSystem fs("fs");

void run_mlp(){
  TensorIdxImporter t_import;
  Tensor* input_x = t_import.float_import("/fs/tmp.idx");
  Context ctx;

  get_quant_mnist_ctx(ctx, input_x);
  S_TENSOR pred_tensor = ctx.get("y_pred:0");
  ctx.eval();

  int pred_label = *(pred_tensor->read<int>(0, 0));
  printf("Predicted label: %d\r\n", pred_label);

}

int main(void) {
  printf("Simple MNIST end-to-end uTensor cli example (device)\n");
  
  ON_ERR(bd.init(), "SDBlockDevice init ");
  ON_ERR(fs.mount(&bd), "Mounting the filesystem on \"/fs\". ");

  init_env();
  run_mlp();
  
>>>>>>> 9d09fbea
  ON_ERR(fs.unmount(), "fs unmount ");
  ON_ERR(bd.deinit(), "SDBlockDevice de-init ");

  return 0;
}

```
Connect your device to your machine and compile your project with C++ profile:

```
#let mbed-cli set compilation target base on the device you have connected to you machine
$ mbed target auto
[mbed] auto now set as default target in program "helloworld"
$ mbed compile -t GCC_ARM --profile=./uTensor/build_profile/release.json
Compile [100.0%]: quantization_utils.cpp
...
Link: helloworld
Elf2Bin: helloworld
+----------------------+--------+-------+-------+
| Module               |  .text | .data |  .bss |
+----------------------+--------+-------+-------+
| [fill]               |    394 |     7 |  2219 |
| [lib]/c.a            |  68359 |  2548 |   127 |
| [lib]/gcc.a          |   7200 |     0 |     0 |
| [lib]/misc           |    248 |     8 |    28 |
| [lib]/nosys.a        |     32 |     0 |     0 |
| [lib]/stdc++.a       | 171325 |   141 |  5676 |
| main.o               |    101 |     0 |     1 |
| mbed-os/drivers      |     52 |     0 |     0 |
| mbed-os/features     |    107 |     0 |   188 |
| mbed-os/hal          |   1361 |     4 |    66 |
| mbed-os/platform     |   1624 |     4 |   314 |
| mbed-os/rtos         |   8712 |   168 |  5989 |
| mbed-os/targets      |   4998 |    12 |   384 |
| models/quant_mnist.o |     36 |     0 |     1 |
| uTensor/examples     |     36 |     0 |     1 |
| uTensor/uTensor      |    413 |     0 |     6 |
| Subtotals            | 264998 |  2892 | 15000 |
+----------------------+--------+-------+-------+
Total Static RAM memory (data + bss): 17892 bytes
Total Flash memory (text + data): 267890 bytes

Image: ./BUILD/K64F/GCC_ARM/helloworld.bin
```

## Running on device
- Download [the handwritten sample](https://github.com/uTensor/uTensor/blob/master/TESTS/scripts/PRE-GEN/deep_mlp/import-Placeholder_0.idx) to the root of your SD card and rename it as `tmp.idx`.

- Insert the prepared SD card into your device.

- Connect your device to your machine and invoke `mbed compile` again with the `-f` argument:

```
mbed compile -t GCC_ARM --profile=./uTensor/build_profile/release.json -f
```

- Launch CoolTerm and connect to your device with baudrate of 115200. Here is the expected output:

```
Simple MNIST end-to-end uTensor cli example (device)
Predicted label: 7
```

## Further Reading

- [TensorFlow](https://www.tensorflow.org)
- [Mbed](https://developer.mbed.org)
- [Node-Viewer](https://github.com/neil-tan/tf-node-viewer/)
- [How to Quantize Neural Networks with TensorFlow](https://petewarden.com/2016/05/03/how-to-quantize-neural-networks-with-tensorflow/)
- [mxnet Handwritten Digit Recognition](https://mxnet.incubator.apache.org/tutorials/python/mnist.html)<|MERGE_RESOLUTION|>--- conflicted
+++ resolved
@@ -26,7 +26,6 @@
 	- Describes a graph
 
   This project is under going constant development. APIs are expected to update rapidly.
-<<<<<<< HEAD
   
 ## Overview
   This document contains the steps you would need to build an uTensor application from ground-up. The application implements a simple 3-layer MLP trained for the MNIST dataset, a hand-written digit recognizer:
@@ -92,19 +91,18 @@
   
   Now, all required libraries have been added. As a good measure, we are issuing `mbed deploy` to ensure all the references are in good shape.
 
-	```
-		
+```		
 	$ mbed deploy
 	[mbed] Updating library "mbed-os" to rev #96d9a00d0a1d
 	[mbed] Updating library "sd-driver" to rev #c46d0779e735
 	[mbed] Updating library "uTensor" to rev #1bdf2b3d5628
-	```
+```
 	
   Finally, we would like to use uTensor's application profile as a starting template for our configurations:
 
-	```
+```
 	$ cp uTensor/mbed_app.json ./
-	```
+```
 
 ## Graph to C++
   This section shows how one would use utensor-cli to generate the C++ implementation of the model given a quantized graph trained within Tensorflow. Here, we would a graph we prepared for illustration purpose. Overview of the steps are:
@@ -209,189 +207,6 @@
   init_env();
   run_mlp();
   
-=======
-  
-## Overview
-  This document contains the steps you would need to build an uTensor application from ground-up. The application implements a simple 3-layer MLP trained for the MNIST dataset, a hand-written digit recognizer:
-
-  ![alt text](https://raw.githubusercontent.com/dmlc/web-data/master/mxnet/image/mlp_mnist.png "mxnet Handwritten Digit Recognition")
-  
-Topics to be covered:
-  
-  - Setting up a Mbed project with uTensor
-  - Convert a quantized graph to C++ code
-  - Add main.cpp to perform inference
-  - Running on device
-
-    The example repository created using steps presented below can be found [HERE](https://github.com/neil-tan/utensor-helloworld).
-    
-  We are working to release an Mbed-online-Simulator version of the example. Stay-tuned!
-
-## Requirement
-
-- [Mbed CLI](https://github.com/ARMmbed/mbed-cli)
-- Mbed-os 5.6+ compatible [boards](https://os.mbed.com/platforms/?mbed-os=25) with at least 256kb of RAM
-- Python3
-- CoolTerm
-- FAT32 formated SD card (must be less than 32 GB)
-- SD Card reader for the board (Optional if built into the board)
-
-
-## Project Setup
-  The default targets for uTensor are Mbed enabled boards. Mbed-cli is the build we use it to:
-
-  - Manage Mbed projects
-  - Import libraries
-  - Compile the code
-  - Flash onto devices
-
-  Let's start by creating a project folder and initial an Mbed project:
-  
-  ```
-  $ mkdir	helloworld
-  $ cd helloworld
-  $ mbed new .
-  [mbed] Creating new program "helloworld" (git)
-[mbed] Adding library "mbed-os" from "ssh://git@github.com/ARMmbed/mbed-os.git" at branch latest
-[mbed] Updating reference "mbed-os" -> "https://github.com/ARMmbed/mbed-os/..."
-  $ ls #See what `mbed new .` does
-  mbed-os          mbed-os.lib      mbed_settings.py
-  ```
-  
-  Next, we would like to add the uTensor runtime-library to the project:
-
-  ```
-  $ mbed add https://github.com/uTensor/uTensor
-  [mbed] Updating library "uTensor" to latest revision in the current branch
-[mbed] Updating reference "uTensor" -> "https://github.com/uTensor/uTensor/...
-  ```
-  
-  Because uTensor usually require a file system to access the model parameters, we would have to add a filesystem driver. In this case, SD driver is used:
-
-  ```
-  $ mbed add https://github.com/ARMmbed/sd-driver/#c46d0779e7354169e5a5ad0a84dc0346f55ab3e1
-  [mbed] Updating library "sd-driver" to rev #c46d0779e735
-  ```
-  
-  Now, all required libraries have been added. As a good measure, we are issuing `mbed deploy` to ensure all the references are in good shape.
-  
-	```
-  $ mbed deploy
-  [mbed] Updating library "mbed-os" to rev #96d9a00d0a1d
-  [mbed] Updating library "sd-driver" to rev #c46d0779e735
-  [mbed] Updating library "uTensor" to rev #1bdf2b3d5628
-	```
-	
-Finally, we would like to use uTensor's application profile as a starting template for our configurations:
-
-```
-$ cp uTensor/mbed_app.json ./
-```
-	
-## Graph to C++
-  This section shows how one would use utensor-cli to generate the C++ implementation of the model given a quantized graph trained within Tensorflow. Here, we would a graph we prepared for illustration purpose. Overview of the steps are:
-  
- - Install utensor-cli
- - Running utensor-cli to convert the graph to C++
- - Copying files
-	 - Copy model parameters to the device filesystem
-	 - Copy the C++ model files to your project
-
-### Installing utensor-cli
-  It's recommended that we do this in a virtual environment:
-
-```
- # Do this at the same level as your project folder
- $ cd ..
- $ ls
-helloworld
- $ mkdiri py3_venv
- $ python3 -m venv ./py3_venv/ut
- $ source ./py3_venv/ut/bin/activate
- (ut) $ ls
-helloworld  py3_venv
-```
-
- Clone and install utensor-cli:
-
- ```
-  (ut) $ git clone https://github.com/uTensor/utensor_cgen
-  (ut) $ cd utensor_cgen
-  (ut) $ pip install utensor_cgen
-  Collecting utensor_cgen
-  Downloading utensor_cgen-0.1.2.tar.gz
-  ...
-  Successfully installed ...
- ```
-### Convert the graph to C++
- Generating C++ files from a pre-trained and pre-quantized graph:
-
- ```
-  (ut) $ utensor-cli tests/deep_mlp/quant_mnist.pb
-  	...
-	saving constants/quant_mnist/OuputLayer_Variable_1_0.idx
-	saving constants/quant_mnist/y_pred_dimension_0.idx
-	Generate header file: models/quant_mnist.hpp
-	Generate source file: models/quant_mnist.cpp
- ```
-   This step saves model parameters in `./constants/`. The `models/quant_mnist.hpp` and `models/quant_mnist.cpp` are to be imported to our Mbed project.
- 
-### Copying files
-
-  Model parameters, in form of idx files, needs to be loaded by your device during runtime. In this example, we store them on a SD card. The generated C++ graph implementation needs to be placed in your Mbed project folder during compilation-time:
-
-- Copy ./constants to the root of your FAT32 formated SD card
-
--  Copy ./model to your Mbed project root
-
-```
-#You may deactiavte your virtual environment now
-(ut) $ deactivate
-$ cp -r models ../helloworld/
-$ cd ../helloworld/
-$ ls
-mbed-os          mbed-os.lib      mbed_settings.py models           sd-driver        sd-driver.lib    uTensor          uTensor.lib
-```
-## Add main.cpp to perform inference
-Create a main.cpp in your Mbed project and add the following code to it:
-
-```
-#include "quant_mnist.hpp"
-#include "tensorIdxImporter.hpp"
-#include "tensor.hpp"
-#include "FATFileSystem.h"
-#include "SDBlockDevice.h"
-#include "mbed.h"
-
-Serial pc(USBTX, USBRX, 115200);
-SDBlockDevice bd(MBED_CONF_APP_SD_MOSI, MBED_CONF_APP_SD_MISO,
-                 MBED_CONF_APP_SD_CLK, MBED_CONF_APP_SD_CS);
-FATFileSystem fs("fs");
-
-void run_mlp(){
-  TensorIdxImporter t_import;
-  Tensor* input_x = t_import.float_import("/fs/tmp.idx");
-  Context ctx;
-
-  get_quant_mnist_ctx(ctx, input_x);
-  S_TENSOR pred_tensor = ctx.get("y_pred:0");
-  ctx.eval();
-
-  int pred_label = *(pred_tensor->read<int>(0, 0));
-  printf("Predicted label: %d\r\n", pred_label);
-
-}
-
-int main(void) {
-  printf("Simple MNIST end-to-end uTensor cli example (device)\n");
-  
-  ON_ERR(bd.init(), "SDBlockDevice init ");
-  ON_ERR(fs.mount(&bd), "Mounting the filesystem on \"/fs\". ");
-
-  init_env();
-  run_mlp();
-  
->>>>>>> 9d09fbea
   ON_ERR(fs.unmount(), "fs unmount ");
   ON_ERR(bd.deinit(), "SDBlockDevice de-init ");
 
